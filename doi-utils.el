--- conflicted
+++ resolved
@@ -661,16 +661,8 @@
   ;; set date added for the record
   (when doi-utils-timestamp-format-function
     (bibtex-set-field doi-utils-timestamp-field
-<<<<<<< HEAD
-		      (funcall doi-utils-timestamp-format-function)))
+          (funcall doi-utils-timestamp-format-function)))
   (org-ref-clean-bibtex-entry)
-=======
-          (funcall doi-utils-timestamp-format-function)))
-  (ignore-errors
-    (if (bibtex-key-in-head nil)
-  (org-ref-clean-bibtex-entry t)
-      (org-ref-clean-bibtex-entry)))
->>>>>>> 44aaa8a5
   ;; try to get pdf
   (when doi-utils-download-pdf
     (doi-utils-get-bibtex-entry-pdf))
